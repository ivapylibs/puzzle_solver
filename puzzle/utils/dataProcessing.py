--- conflicted
+++ resolved
@@ -86,12 +86,9 @@
             setattr(target, attr, value)
         return target
 
-<<<<<<< HEAD
 
 #============================= calculateMatches ============================
 #
-=======
->>>>>>> 2d31ffff
 def calculateMatches(des1, des2, ratio_threshold=0.7):
     """!
     @brief  Calculate the matches based on KNN
@@ -145,12 +142,8 @@
 
     return topResults
 
-<<<<<<< HEAD
-
 #================================= checkKey ================================
 #
-=======
->>>>>>> 2d31ffff
 def checkKey(dict1, dict2, value):
     """
     @brief Check the key & value pairs between two dicts given a query value.
