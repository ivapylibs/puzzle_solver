--- conflicted
+++ resolved
@@ -31,12 +31,13 @@
 # Make sure to include in dependencies for this package.
 # Delete this comment when done.
 
+from puzzle import board
 
 #
 #======================== puzzle.builder.fromMask ========================
 #
 
-class fromMask(puzzle.board):
+class fromMask(board):
 
 
   #============================== fromMask =============================
@@ -47,12 +48,16 @@
   # @param[in]  theMask     The puzzle template mask. (optional)
   # @param[in]  theImage    The puzzle image source. (optional)
   #
-  def __init__(self, theMask = [], theImage = []):
+  def __init__(self, theMask = None, theImage = None):
 
-    __init(super,puzzle.board)()
+    super(fromMask, self).__init__()
 
-    if theMask and theImage
+    if theMask and theImage:
       self.setMaskAndImage(theMask, theImage)
+    elif theImage:
+      self.setMask(theMask)
+    elif theMask:
+      self.setImage(theImage)
       # HAVE PROCESS CALLED HERE EXPLICITLY, OR EXPECT TO BE
       # AUTOMATICALLY DONE IN setMaskAndImage FUNCTION?
       # Is processing automatic or triggered by calling scope?
@@ -109,9 +114,9 @@
   # the puzzle piece information.
   #
   def process(self):
-<<<<<<< HEAD
+
     pass
-=======
+
     # Parse the mask to get the connection components. Hopefully they are
     # returned in some sensible ordering that can be discerned.
 
@@ -123,7 +128,7 @@
     # image to instantiate the puzzle piece template elements the define
     # the entire puzzle.  Can only give the 
 
->>>>>>> d1ea73fa
+
   #=========================== explodedPuzzle ==========================
   #
   # @brief  Create an exploded version of the puzzle. It is an image
