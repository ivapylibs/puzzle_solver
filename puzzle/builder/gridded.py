--- conflicted
+++ resolved
@@ -1,19 +1,9 @@
-# ========================= puzzle.builder.gridded ========================
+#=========================== puzzle.builder.gridded ==========================
 #
 # @class    puzzle.builder.gridded
 #
-# @brief    This type of puzzle is simply a set of interlocking puzzle
-#           pieces that get put together in a grid structure.
-#
-# This class is an organized version of the interlocking class. Since
-# the interlocking pieces lie on a regular grid, we can establish a
-# relative ordering. If needed, it can be used for evaluating or
-# interpreting a puzzle board and its correctness. 
-#
-# It also includes a scoring mechanism to indicate how "close" a current
-# solution would be to the calibrated solution.
-#
-# ========================= puzzle.builder.gridded ========================
+#
+#=========================== puzzle.builder.gridded ==========================
 #
 # @file     gridded.py
 #
@@ -24,11 +14,10 @@
 #           2021/08/05 [modified]
 #           2022/07/15 [modified]
 #
-# ========================= puzzle.builder.gridded ========================
-
-# ===== Environment / Dependencies
-#
-
+#=========================== puzzle.builder.gridded ==========================
+
+#===== Environment / Dependencies =====
+#
 import pickle
 import math
 from copy import deepcopy
@@ -41,40 +30,23 @@
 from sklearn.cluster import KMeans
 
 from puzzle.builder.arrangement import Arrangement
-<<<<<<< HEAD
 from puzzle.board import Board
 from puzzle.builder.interlocking import Interlocking, CfgInterlocking
 from puzzle.utils.dataProcessing import updateLabel
-=======
-from puzzle.builder.board import Board
-from puzzle.builder.interlocking import Interlocking, ParamInter
-from puzzle.utils.dataProcessing import updateLabel, partition_even
->>>>>>> 2d31ffff
-
-
-# ===== Helper Elements
-#
-
-<<<<<<< HEAD
-#@dataclass
-#class ParamGrid(ParamInter):
-#    tauGrid: float = float('inf')  # The threshold size of the puzzle piece.
-#    reorder: bool = False
-#    grid: tuple = (None, None)
-#
-# DELETE WHEN NEW CODE WORKS.
-
-#---------------------------------------------------------------------------
-#======================= Configuration Node : Gridded ======================
-#---------------------------------------------------------------------------
+
+
+#
+#-----------------------------------------------------------------------------
+#======================== Configuration Node : Gridded =======================
+#-----------------------------------------------------------------------------
 #
 
 class CfgGridded(CfgInterlocking):
   '''!
-  @brief  Configuration setting specifier for centroidMulti.
+  @brief  Configuration setting specifier for gridded puzzle.
   '''
 
-  #============================= __init__ ============================
+  #=============================== __init__ ==============================
   #
   def __init__(self, init_dict=None, key_list=None, new_allowed=True):
     '''!
@@ -105,520 +77,548 @@
 
     return default_dict
 
-
-=======
-@dataclass
-class ParamGrid(ParamInter):
-    tauGrid: float = float('inf')  # The threshold size of the puzzle piece.
-    reorder: bool = False
-    grid: tuple = (None, None)
-    gcMethod: str = "rectangle"     # The method to obtain the grid coordinates.
-                                    # Choices: ["rectangle", "cluster"]
-                                    # Yunzhi: I assume "rectangle" may work better since it uses a stronger prior info
->>>>>>> 2d31ffff
-
-#
-# ====================== puzzle.builder.interlocking ======================
+#
+#-----------------------------------------------------------------------------
+#=========================== puzzle.builder.Gridded ==========================
+#-----------------------------------------------------------------------------
 #
 
 class Gridded(Interlocking):
-    def __init__(self, theBoard=[], theParams=CfgGridded):
-        """
-        @brief Constructor for the puzzle.builder.adjacent class.
-
-        Args:
-            theBoard: The input board instance.
-            theParams: The params.
-        """
-
-        super(Gridded, self).__init__(theBoard, theParams)
-
-        if isinstance(theBoard, Board):
-            # Store the calibrated grid location of the puzzle piece.
-            # e.g., [x; y]
-            # We do not have to worry about the index or id here since they are the same in the solution board.
-            self.gc = np.zeros((2, theBoard.size()))
-        else:
-            raise TypeError('Not initialized properly')
-
-        self.__processGrid(theParams.reorder, theParams.tauGrid, theParams.grid, verbose=False)
-
-    def __processGrid(self, reorder=False, piece_thresh=float('inf'), kmeans_cluster=(None, None), verbose=False):
-        """
-        @brief  Process the solution board and determine what pieces are
-                interlocking and the grid ordering. Grid ordering helps to
-                determine adjacency.
-
-        Note that if the pieces are close to each other, this function may fail when the location of a piece is not computed properly.
-
-        Args:
-            reorder: The flag signaling whether to reorder the piece id according to the location.
-            piece_thresh: The threshold for both x,y.
-            kmeans_cluster: The desired grid numbers for the puzzle.
-        """
-
-        pLoc = self.pieceLocations()
-
-        x_list = np.array([rLoc[0] for _, rLoc in pLoc.items()]).reshape(-1, 1)
-        y_list = np.array([rLoc[1] for _, rLoc in pLoc.items()]).reshape(-1, 1)
-
-
-        # get the x, y labels
-
-        try:
-            if self.params.gcMethod == "cluster":
-                x_labels, y_labels = self.__processGrid_cluster(x_list, y_list, kmeans_cluster, piece_thresh)
-            elif self.params.gcMethod == "rectangle":
-                x_labels, y_labels = self.__processGrid_rectangle(x_list, y_list)
-
-            # For debug. Plot the coordinates
-            if verbose:
-                colors_x_all = cm.rainbow(np.linspace(0, 1, x_labels.max() + 1))
-                colors_y_all = cm.rainbow(np.linspace(0, 1, y_labels.max() + 1))
-                fh, (ax1, ax2, ax3) = plt.subplots(1, 3)
-                ax1.scatter(x_list, y_list)
-                ax1.set_title("The piece coordinates")
-                colors_x = np.array([colors_x_all[l, :] for l in x_labels])
-                ax2.scatter(x_list, y_list, color=colors_x)
-                ax2.set_title("The gc x coordinate assignment")
-                colors_y = np.array([colors_y_all[l] for l in y_labels])
-                ax3.scatter(x_list, y_list, color=colors_y)
-                ax3.set_title("The gc y coordinate assignment")
-                plt.show()
-
-            # Reorder the pieces, so the id will correspond to the grid location
-            if reorder:
-                pieces_src = deepcopy(self.pieces)
-                pieceKeysList = list(self.pieces.keys())
-
-                num = 0
-
-                # Save the changes, {new:old}
-                dict_conversion = {}
-
-                for jj in range(max(y_labels) + 1):
-                    for ii in range(max(x_labels) + 1):
-                        for idx, pts in enumerate(zip(x_labels, y_labels)):
-                            if pts[0] == ii and pts[1] == jj:
-                                self.pieces[num] = pieces_src[pieceKeysList[idx]]
-                                dict_conversion[num] = pieceKeysList[idx]
-                                self.pieces[num].id = num
-                                self.gc[:, num] = ii, jj
-                                num = num + 1
-                                break
-
-                # Have to re-compute adjMat/ilMat
-                adjMat_src = deepcopy(self.adjMat)
-                for ii in range(self.size()):
-                    for jj in range(ii + 1, self.size()):
-                        self.adjMat[ii, jj] = adjMat_src[dict_conversion[ii], dict_conversion[jj]]
-                        self.adjMat[jj, ii] = self.adjMat[ii, jj]
-
-                self.ilMat = self.adjMat
-
-            else:
-                for ii in range(self.size()):
-                    # The order is in line with the one saving in self.pieces
-
-                    # Todo: Eventually, this has to be upgraded to a dict?
-                    self.gc[:, ii] = x_labels[ii], y_labels[ii]
-        except:
-            # Clustering may fail in some cases
-            # Todo: Currently, do nothing (some functions like explodedPuzzle may not work properly)
-            pass
-
-    def __processGrid_cluster(self, x_list, y_list, kmeans_cluster=(None, None), piece_thresh=float('inf')):
-        # @note
-        # Check the puzzle shape size to determine the thresh here.
-        # It is based on the assumption that all the puzzle pieces are of similar sizes.
-
-        if kmeans_cluster[0] is None:
-            x_thresh = np.mean([self.pieces[key].y.size[0] for key in self.pieces]) / 3
-            x_thresh = min(x_thresh, piece_thresh)
-            x_label = hcluster.fclusterdata(x_list, x_thresh, criterion="distance")  # from 1
-            x_labels = updateLabel(x_list, x_label)  # from 0
-        else:
-            x_kmeans = KMeans(n_clusters=kmeans_cluster[0], random_state=0).fit(x_list)
-            x_labels = x_kmeans.labels_
-
-        if kmeans_cluster[1] is None:
-            y_thresh = np.mean([self.pieces[key].y.size[1] for key in self.pieces]) / 3
-            y_thresh = min(y_thresh, piece_thresh)
-            y_label = hcluster.fclusterdata(y_list, y_thresh, criterion="distance")
-            y_labels = updateLabel(y_list, y_label)  # from 0
-        else:
-            y_kmeans = KMeans(n_clusters=3, random_state=0).fit(y_list)
-            y_labels = y_kmeans.labels_
-
-
-        return np.array(x_labels), np.array(y_labels)
+  '''!
+  @brief    Puzzle type that is a set of interlocking puzzle pieces that get put
+            together in a grid structure.  All rows/columns have same number of pieces.
+
+  This class is an organized version of the interlocking class. Since the interlocking
+  pieces lie on a regular grid, we can establish a relative ordering. If needed, it can
+  be used for evaluating or interpreting a puzzle board and its correctness. 
+  
+  It also includes a scoring mechanism to indicate how "close" a current
+  solution would be to the calibrated solution.
+  '''
+
+  #=========================== __init__ Gridded ==========================
+  def __init__(self, theBoard=[], theParams=CfgGridded):
+    '''!
+    @brief Constructor for the puzzle.builder.adjacent class.
+
+    @param[in]  theBoard    Input board instance.
+    @param[in]  theParams   Gridded puzzle configuration instance.
+    '''
+
+    super(Gridded, self).__init__(theBoard, theParams)
+
+    if isinstance(theBoard, Board):
+      # Store the calibrated grid location of the puzzle piece, e.g., [x; y]
+      # We do not have to worry about the index or id here since they are the same in
+      # the solution board.
+      self.gc = np.zeros((2, theBoard.size()))
+    else:
+      raise TypeError('Not initialized properly')
+
+    # @todo Need to figure out what this does.  PAV 10/05/2024.
+    self.__processGrid(theParams.reorder, theParams.tauGrid, theParams.grid, verbose=False)
+
+
+  #============================= _processGrid ============================
+  #
+  def __processGrid(self, reorder=False, tauPiece=float('inf'), 
+                    kmeans_cluster=(None, None), verbose=False):
+    '''!
+    @brief  Process the solution board and determine what pieces interlock with
+            which others and the grid ordering. Grid ordering helps to determine
+            adjacency.
+
+    Note that if the pieces are close to each other, this function may fail when
+    the location of a piece is not computed properly.  
+
+    @param[in]  reorder         Flag signaling to reorder piece id based on grid location.
+    @param[in]  tauPiece        Threshold for both x,y.
+    @param[in]  kmeans_cluster  Desired grid numbers for the puzzle.
+    @param[in]  verbose         Verbosity flag (true/false).
+    '''
+
+    pLoc = self.pieceLocations()
+
+    x_list = np.array([rLoc[0] for _, rLoc in pLoc.items()]).reshape(-1, 1)
+    y_list = np.array([rLoc[1] for _, rLoc in pLoc.items()]).reshape(-1, 1)
+
+
+    # get the x, y labels
+
+    try:
+      if self.params.gcMethod == "cluster":
+        x_labels, y_labels = self.__processGrid_cluster(x_list, y_list, kmeans_cluster,
+                                                                                tauPiece)
+      elif self.params.gcMethod == "rectangle":
+        x_labels, y_labels = self.__processGrid_rectangle(x_list, y_list)
+
+      # For debug. Plot the coordinates
+      if verbose:
+        colors_x_all = cm.rainbow(np.linspace(0, 1, x_labels.max() + 1))
+        colors_y_all = cm.rainbow(np.linspace(0, 1, y_labels.max() + 1))
+        fh, (ax1, ax2, ax3) = plt.subplots(1, 3)
+        ax1.scatter(x_list, y_list)
+        ax1.set_title("The piece coordinates")
+        colors_x = np.array([colors_x_all[l, :] for l in x_labels])
+        ax2.scatter(x_list, y_list, color=colors_x)
+        ax2.set_title("The gc x coordinate assignment")
+        colors_y = np.array([colors_y_all[l] for l in y_labels])
+        ax3.scatter(x_list, y_list, color=colors_y)
+        ax3.set_title("The gc y coordinate assignment")
+        plt.show()
+
+      # Reorder the pieces, so the id will correspond to the grid location
+      if reorder:
+        pieces_src = deepcopy(self.pieces)
+        pieceKeysList = list(self.pieces.keys())
+
+        num = 0
+
+        # Save the changes, {new:old}
+        dict_conversion = {}
+
+        for jj in range(max(y_labels) + 1):
+          for ii in range(max(x_labels) + 1):
+            for idx, pts in enumerate(zip(x_labels, y_labels)):
+              if pts[0] == ii and pts[1] == jj:
+                self.pieces[num] = pieces_src[pieceKeysList[idx]]
+                dict_conversion[num] = pieceKeysList[idx]
+                self.pieces[num].id = num
+                self.gc[:, num] = ii, jj
+                num = num + 1
+                break
+
+        # Have to re-compute adjMat/ilMat
+        adjMat_src = deepcopy(self.adjMat)
+        for ii in range(self.size()):
+          for jj in range(ii + 1, self.size()):
+            self.adjMat[ii, jj] = adjMat_src[dict_conversion[ii], dict_conversion[jj]]
+            self.adjMat[jj, ii] = self.adjMat[ii, jj]
+
+        self.ilMat = self.adjMat
+
+      else:
+        for ii in range(self.size()):
+          # The order is in line with the one saving in self.pieces
+
+          # Todo: Eventually, this has to be upgraded to a dict?
+          self.gc[:, ii] = x_labels[ii], y_labels[ii]
+    except:
+      # Clustering may fail in some cases
+      # Todo: Currently, do nothing (some functions like explodedPuzzle may not work properly)
+      pass
+
+
+
+  #======================== __processGrid_cluster ========================
+  #
+  def __processGrid_cluster(self, x_list, y_list, kmeans_cluster=(None, None),
+    tauPiece=float('inf')):
+    '''!
+    @brief  Unsure what is going on here.
+
+    @param[in]  x_list          
+    @param[in]  y_list          
+    @param[in]  kmeans_cluster  Unsure.
+    @param[in]  tauPiece        Threshold for both x,y.
+    '''
+    # @note
+    # Check the puzzle shape size to determine the thresh here.
+    # It is based on the assumption that all the puzzle pieces are of similar sizes.
+
+    if kmeans_cluster[0] is None:
+      x_thresh = np.mean([self.pieces[key].y.size[0] for key in self.pieces]) / 3
+      x_thresh = min(x_thresh, tauPiece)
+      x_label = hcluster.fclusterdata(x_list, x_thresh, criterion="distance")  # from 1
+      x_labels = updateLabel(x_list, x_label)  # from 0
+    else:
+      x_kmeans = KMeans(n_clusters=kmeans_cluster[0], random_state=0).fit(x_list)
+      x_labels = x_kmeans.labels_
+
+    if kmeans_cluster[1] is None:
+      y_thresh = np.mean([self.pieces[key].y.size[1] for key in self.pieces]) / 3
+      y_thresh = min(y_thresh, tauPiece)
+      y_label = hcluster.fclusterdata(y_list, y_thresh, criterion="distance")
+      y_labels = updateLabel(y_list, y_label)  # from 0
+    else:
+      y_kmeans = KMeans(n_clusters=3, random_state=0).fit(y_list)
+      y_labels = y_kmeans.labels_
+
+
+    return np.array(x_labels), np.array(y_labels)
     
-    def __processGrid_rectangle(self, x_list, y_list):
-        """Generate the grid based on the assumption that the grid is a rectangle.
-        The method is to check all the two number combinations that multiply to the piece number
-        The two number will be treated as the maximum grid coordinate along x and y directions.
-        For number, assign the x_list and y_list evenly, and finally choose the one with the least mean square error.
-
-        NOTE: In my(Yiye) tests the assumption holds. And the cluster-based method is prone to error.
-
-        Args:
-            x_list ((N, 1)):    The x coordinates
-            y_list ((N, 1)):    The y coordinates
-
-        Returns:
-            x_labels ((N, 1)):          The x-direction grid coordinates
-            y_labels ((N, 1)):          The y-direction grid coordinates
-        """
-        N_piece = x_list.shape[0]
-
-        # the result cache
-        x_labels = None
-        y_labels = None
-        error_min = float('inf')
-
-        # go through all possible combinations
-        for i in range(math.ceil(N_piece**0.5) + 1):
-            if (i == 0) or (N_piece % i != 0):
-                continue
-            factor1 = i
-            factor2 = int(N_piece / i)
-
-            for x_num, y_num in zip((factor1, factor2), (factor2, factor1)):
-                x_labels_this, x_parts = partition_even(x_list, partition_num=x_num, order="ascend")    
-                y_labels_this, y_parts = partition_even(y_list, partition_num=y_num, order="ascend")
-
-                # get the error. x_parts and y_parts are (x/y_num, data_num)
-                x_avgs = np.mean(x_parts, axis=1, keepdims=True)
-                y_avgs = np.mean(y_parts, axis=1, keepdims=True)
-                x_errors = x_parts - x_avgs
-                y_errors = y_parts - y_avgs
-                error_this = (np.mean(np.abs(x_errors)) + np.mean(np.abs(y_errors))) / 2.
-
-                # print("The x_num: {}, y_num: {}".format(x_num, y_num))
-                # print("The error: {} \n".format(error_this))
-
-                # update the result if small error
-                if error_this < error_min:
-                    x_labels = x_labels_this.copy()
-                    y_labels = y_labels_this.copy()
-                    error_min = error_this
-
-        return x_labels, y_labels
+  #======================== __processGrid_cluster ========================
+  #
+  def __processGrid_rectangle(self, x_list, y_list):
+    '''!
+    @brief  Generate grid based on assumption that grid is a rectangle.
+            The method is to check all the two number combinations that multiply to the
+            piece number.
+            The two number will be treated as the maximum grid coordinate along x and y
+            directions.  For number, assign the x_list and y_list evenly, and finally
+            choose the one with the least mean square error.
+
+    NOTE: In my(Yiye) tests the assumption holds. And the cluster-based method is prone
+          to error.
+
+    @param[in] x_list   The x coordinates ((N, 1))
+    @param[in] y_list   The y coordinates ((N, 1))
+
+    @params[out] x_labels   Grid coordinates in x-direction ((N, 1))
+    @params[out] y_labels   Grid coordinates in y-direction ((N, 1))
+    '''
+    N_piece = x_list.shape[0]
+
+    # the result cache
+    x_labels = None
+    y_labels = None
+    error_min = float('inf')
+
+    # go through all possible combinations
+    for i in range(math.ceil(N_piece**0.5) + 1):
+      if (i == 0) or (N_piece % i != 0):
+        continue
+      factor1 = i
+      factor2 = int(N_piece / i)
+
+      for x_num, y_num in zip((factor1, factor2), (factor2, factor1)):
+        x_labels_this, x_parts = partition_even(x_list, partition_num=x_num, order="ascend")    
+        y_labels_this, y_parts = partition_even(y_list, partition_num=y_num, order="ascend")
+
+        # get the error. x_parts and y_parts are (x/y_num, data_num)
+        x_avgs = np.mean(x_parts, axis=1, keepdims=True)
+        y_avgs = np.mean(y_parts, axis=1, keepdims=True)
+        x_errors = x_parts - x_avgs
+        y_errors = y_parts - y_avgs
+        error_this = (np.mean(np.abs(x_errors)) + np.mean(np.abs(y_errors))) / 2.
+
+        # print("The x_num: {}, y_num: {}".format(x_num, y_num))
+        # print("The error: {} \n".format(error_this))
+
+        # update the result if small error
+        if error_this < error_min:
+          x_labels = x_labels_this.copy()
+          y_labels = y_labels_this.copy()
+          error_min = error_this
+
+    return x_labels, y_labels
         
 
-    # OTHER CODE / MEMBER FUNCTIONS
-
+    #============================= assert_gc =============================
+    #
     def assert_gc(self, verbose=False):
-        """Assert the assigned grid coordinates are correct.
-        The criteria:
-            1. The distinct coordinate number is equal to the solution board piece number
-            2. The max grid coordinate number is equal to the solution board piece number
-
-        Return:
-            flag (bool):        True if the grid cooridnates are correct, else False
-        """
-        flag = True
-
-        # 1. Check the unique of the gc
-        gc_unique = np.unique(self.gc, axis=1)
-        num_unique = gc_unique.shape[1]
-        if num_unique != self.size():
-            flag = False
-            if verbose:
-                Warning("Grid coordinate is wrong. The assigned number does not equal to the piece number")
-        # 2. check the max grid coordinate number.
-        elif (np.max(self.gc[0, :])+1) * (np.max(self.gc[1,:]) + 1)  != self.size():
-            flag = False
-            if verbose:
-                Warning(
-                    "The max grid coordinate number does not equal to the piece number."
-                    "Either the grid coordinate is wrong, or the solution board does not form a square."
-                )
-        else:
-            if verbose:
-                print("Grid coordinate assignment passes the check.") 
+      '''!
+      @brief    Assert the assigned grid coordinates are correct.
+
+      Criteria for correctness of the gridding:
+        1. The distinct coordinate number is equal to the solution board piece number
+        2. The max grid coordinate number is equal to the solution board piece number
+
+      @return   flag (bool) True if grid cooridnates are correct, else False.
+      '''
+      flag = True       #! Set flag to true, returns false when testing fails.
+
+      # 1. Check the unique of the gc
+      gc_unique = np.unique(self.gc, axis=1)
+      num_unique = gc_unique.shape[1]
+
+      if num_unique != self.size():
+        flag = False
+        if verbose:
+          Warning("Grid coordinate is wrong. The assigned number does not equal to" +
+                  "the piece number")
+
+      # 2. check the max grid coordinate number.
+      elif (np.max(self.gc[0, :])+1) * (np.max(self.gc[1,:]) + 1)  != self.size():
+        flag = False
+        if verbose:
+          Warning(\
+            "The max grid coordinate number does not equal to the piece number." \
+            "Either grid coordinates are wrong, or solution board does not form a square.")
+      elif verbose:
+          print("Grid coordinate assignment passes the check.") 
             
-        return flag
-
-    def swapPuzzle(self, num=100):
-        """
-        @brief  Randomly swap rLoc of two puzzle pieces for num times.
-
-        Args:
-            num:  The number of times to swap.
-
-        Returns:
-            epImage: Generated puzzle image.
-            epBoard: Generated puzzle board.
-            change_dict: The ground truth change dict (Old -> New).
-        """
-
-        # Note: We do not care about id in this function.
-        epBoard = deepcopy(self)
-
-        pieceKeysList = list(epBoard.pieces.keys())
-
-        # Initialize a change dict
-        # Old -> New
-        change_dict = {}
-        for key in pieceKeysList:
-            change_dict[key]=key
-
-        for i in range(num):
-            target_list = np.random.randint(0, epBoard.size(), 2)
-
-            # Exchange values
-            change_dict[target_list[0]],change_dict[target_list[1]] = change_dict[target_list[1]],change_dict[target_list[0]]
-
-            # Exchange rLoc
-            epBoard.pieces[pieceKeysList[target_list[0]]].rLoc, epBoard.pieces[pieceKeysList[target_list[1]]].rLoc = \
-                epBoard.pieces[pieceKeysList[target_list[1]]].rLoc, epBoard.pieces[pieceKeysList[target_list[0]]].rLoc
-
-        epImage = epBoard.toImage(CONTOUR_DISPLAY=False)
-
-        # Invert mapping
-        # New -> old(solution board order)
-        change_dict = {v: k for k, v in change_dict.items()}
-        return epImage, epBoard, change_dict
-
-    def explodedPuzzle(self, dx=100, dy=50, bgColor=(0, 0, 0)):
-        """
-        @brief  Create an exploded version of the puzzle. It is an image
-        with no touching pieces.
-
-        The value for an exploded puzzle image is that it can be used to
-        generate a simulated puzzle scenario that can be passed to a puzzle
-        solver. It can also be used to define a quasi-puzzle problem, where
-        the objective is to place the pieces in grid ordering like the
-        exploded view (without needing to interlock). Doing see keeps puzzle
-        piece well separated for simple puzzle interpretation algorithms to
-        rapidly parse.
-
-        Currently, it is just explode but without changing the order.
-        Otherwise, gc has to be updated too.
-
-        Args:
-            dx: The horizontal offset when exploding.
-            dy: The vertical offset when exploding.
-            bgColor: The background color to use.
-            Exploded puzzle image & Exploded puzzle board.
-
-        Returns:
-            epImage: The image of the exploded puzzle pieces.
-            epBoard: The board instance of the exploded puzzle pieces.
-        """
-
-        # --[1] First figure out how big the exploded image should be based
-        #      on the puzzle image dimensions, the number of puzzle pieces
-        #      across rows and columns, and the chosen spacing.
-        [nc, nr] = self.extents()
-        bbox = self.boundingBox()
-        r_origin = bbox[0]
-
-        # The max index of pieces for x,y
-        x_max = np.max(self.gc[0, :])
-        y_max = np.max(self.gc[1, :])
-
-        nr = int(nr + y_max * dy)
-        nc = int(nc + x_max * dx)
-
-        epImage = np.zeros((nr, nc, 3), dtype='uint8')
-        epImage[:, :, :] = bgColor
-
-        # --[2] Place image data into the exploded puzzle image.
-        #
-
-        # Work on the epBoard
-        epBoard = deepcopy(self)
-        for idx, key in enumerate(epBoard.pieces):
-            piece = epBoard.pieces[key]
-            r_new = -r_origin + piece.rLoc + np.array([dx, dy]) * self.gc[:, idx].flatten()
-            r_new = r_new.astype('int')
-            piece.placeInImageAt(epImage, rc=r_new)
-            piece.setPlacement(r_new)
-
-        return epImage, epBoard
+      return flag
+
+  #============================== swapPuzzle =============================
+  def swapPuzzle(self, num=100):
+    '''!
+    @brief  Randomly swap rLoc of two puzzle pieces for num times.
+
+    @param[in] num  The number of times to swap.
+
+    @param[out] epImage     Generated puzzle image.
+    @param[out] epBoard     Generated puzzle board.
+    @param[out] change_map  Ground truth change dict mapping (Old -> New).
+    '''
+
+    # Note: We do not care about id in this function.
+    epBoard = deepcopy(self)
+
+    pieceKeysList = list(epBoard.pieces.keys())
+
+    # Initialize a change dict
+    # Old -> New
+    change_dict = {}
+      for key in pieceKeysList:
+        change_dict[key]=key
+
+      for i in range(num):
+        target_list = np.random.randint(0, epBoard.size(), 2)
+
+        # Exchange values
+        change_dict[target_list[0]],change_dict[target_list[1]] = change_dict[target_list[1]],change_dict[target_list[0]]
+
+        # Exchange rLoc
+        epBoard.pieces[pieceKeysList[target_list[0]]].rLoc, \
+        epBoard.pieces[pieceKeysList[target_list[1]]].rLoc = 
+                    epBoard.pieces[pieceKeysList[target_list[1]]].rLoc, \
+                    epBoard.pieces[pieceKeysList[target_list[0]]].rLoc
+
+      epImage = epBoard.toImage(CONTOUR_DISPLAY=False)
+
+      # Invert mapping
+      # New -> old(solution board order)
+      change_dict = {v: k for k, v in change_dict.items()}
+      return epImage, epBoard, change_dict
+
+  #============================ explodedPuzzle ===========================
+  def explodedPuzzle(self, dx=100, dy=50, bgColor=(0, 0, 0)):
+    '''!
+    @brief  Create an exploded version of the puzzle. It is an image with no touching
+            pieces.
+
+    The value for an exploded puzzle image is that it can be used to generate a
+    simulated puzzle scenario that can be passed to a puzzle solver. It can also be
+    used to define a quasi-puzzle problem, where the objective is to place the pieces
+    in grid ordering like the exploded view (without needing to interlock). Doing see
+    keeps puzzle piece well separated for simple puzzle interpretation algorithms to
+    rapidly parse.
+
+    Currently, it is just explode but without changing the order.  Otherwise, gc has to
+    be updated too.  Both the exploded puzzle image & the exploded puzzle board.
+
+    @param[in]  dx          Horizontal offset when exploding.
+    @param[in]  dy          Vertical offset when exploding.
+    @param[in]  bgColor     Background color to use in new regions.
+
+    @param[out] epImage     Image of exploded puzzle.
+    @param[out] epBoard     Board instance with exploded puzzle pieces.
+    '''
+
+    #--[1] First figure out how big the exploded image should be based
+    #      on the puzzle image dimensions, the number of puzzle pieces
+    #      across rows and columns, and the chosen spacing.
+    [nc, nr] = self.extents()
+    bbox = self.boundingBox()
+    r_origin = bbox[0]
+
+    # The max index of pieces for x,y
+    x_max = np.max(self.gc[0, :])
+    y_max = np.max(self.gc[1, :])
+
+    nr = int(nr + y_max * dy)
+    nc = int(nc + x_max * dx)
+
+    epImage = np.zeros((nr, nc, 3), dtype='uint8')
+    epImage[:, :, :] = bgColor
+
+    #--[2] Place image data into the exploded puzzle image.
+    #
+
+    # Work on the epBoard
+    epBoard = deepcopy(self)
+    for idx, key in enumerate(epBoard.pieces):
+      piece = epBoard.pieces[key]
+      r_new = -r_origin + piece.rLoc + np.array([dx, dy]) * self.gc[:, idx].flatten()
+      r_new = r_new.astype('int')
+
+      piece.placeInImageAt(epImage, rc=r_new)
+      piece.setPlacement(r_new)
+
+    return epImage, epBoard
     
+    #=============================== getGc ===============================
+    #
     def getGc(self):
-        """
-        Obtained the solution board pieces' grid coordinates
-
-        Returns:
-            gc (2, N_pieces):       The grid coordinates assigned to each pieces
-        """
-        return self.gc
-
+      '''!
+      @brief    Obtain the solution board pieces' grid coordinates
+
+      @param[out]   gc  Grid coordinates assigned to each pieces, (2, N_pieces).
+      '''
+
+      return self.gc
+
+    #======================== buildFromFile_Puzzle =======================
+    #
     @staticmethod
     def buildFromFile_Puzzle(fileName, theParams=None):
-        """
-        @brief Load a saved arrangement calibration/solution puzzle board.
-
-        Args:
-            fileName: The python file to load.
-            theParams: The params.
-
-        Returns:
-            thePuzzle: The gridded puzzle board instance.
-        """
-
-        aPuzzle = Arrangement.buildFromFile_Puzzle(fileName, theParams)
-
-        with open(fileName, 'rb') as fp:
-            data = pickle.load(fp)
-
-        if theParams is None and hasattr(data, 'tauGrid'):  # DELETE WHEN CODE FIXED.
-            theParams = CfgGridded()                        # BAD SAVE/LOAD PROCESS.
-            theParams.tauGrid = data.tauGrid
-
-        thePuzzle = Gridded(aPuzzle, theParams)
-        #WHAT IS THIS? DELETE IF ABOVE WORKS.
-        #if hasattr(theParams, 'tauGrid'):
-        #    thePuzzle = Gridded(aPuzzle, theParams)
-        #else:
-        #    thePuzzle = Gridded(aPuzzle)
-
-        return thePuzzle
-
+      '''!
+      @brief Load a saved arrangement calibration/solution puzzle board.
+
+      @param[in]    fileName    Python file to load.
+      @param[in]    theParams   Gridded configuration instance.
+
+      @return   thePuzzle   Gridded puzzle board instance.
+      '''
+
+      aPuzzle = Arrangement.buildFromFile_Puzzle(fileName, theParams)
+
+      with open(fileName, 'rb') as fp:
+        data = pickle.load(fp)
+
+      if theParams is None and hasattr(data, 'tauGrid'):  # DELETE WHEN CODE FIXED.
+        theParams = CfgGridded()                        # BAD SAVE/LOAD PROCESS.
+        theParams.tauGrid = data.tauGrid
+
+      thePuzzle = Gridded(aPuzzle, theParams)
+      #TODO: WHAT IS THIS? DELETE IF ABOVE WORKS.
+      #if hasattr(theParams, 'tauGrid'):
+      #    thePuzzle = Gridded(aPuzzle, theParams)
+      #else:
+      #    thePuzzle = Gridded(aPuzzle)
+
+      return thePuzzle
+
+    #===================== buildFromFile_ImageAndMask ====================
+    #
     @staticmethod
     def buildFromFile_ImageAndMask(fileName, theParams=None):
-        """
-        @brief Load a saved arrangement calibration/solution stored as an image and a mask.
-
-        The python file contains the puzzle board mask and image source
-        data. It gets processed into an arrangement instance. If a threshold
-        variable ``tauDist`` is found, then it is applied to the arrangement
-        instance.
-
-        Args:
-            fileName: The python file to load.
-            theParams: The params.
-
-        Returns:
-            thePuzzle: The gridded puzzle board instance.
-        """
-
-        aPuzzle = Arrangement.buildFromFile_ImageAndMask(fileName, theParams)
-
-        if hasattr(theParams, 'tauGrid'):
-            thePuzzle = Gridded(aPuzzle, theParams)
-        else:
-            thePuzzle = Gridded(aPuzzle)
-
-        return thePuzzle
-
+      '''!
+      @brief Load a saved arrangement calibration/solution stored as an image and a mask.
+
+      The python file contains the puzzle board mask and image source data. It gets
+      processed into an arrangement instance. If a threshold variable ``tauDist`` is
+      found, then it is applied to the arrangement instance.
+
+      @param[in]    fileName    Python file to load.
+      @param[in]    theParams   Gridded configuration instance.
+
+      @return   thePuzzle   Gridded puzzle board instance.
+      '''
+      aPuzzle = Arrangement.buildFromFile_ImageAndMask(fileName, theParams)
+
+      if hasattr(theParams, 'tauGrid'):
+        thePuzzle = Gridded(aPuzzle, theParams)
+      else:
+        thePuzzle = Gridded(aPuzzle)
+
+      return thePuzzle
+
+    #==================== buildFromFiles_ImageAndMask ====================
+    #
     @staticmethod
     def buildFromFiles_ImageAndMask(imFile, maskFile, theParams=None):
-        """
-        @brief Load a saved arrangement calibration/solution stored as
-               separate image and mask files.
-
-        The source file contain the puzzle board image and mask data. It
-        gets processed into an arrangement instance. If a threshold variable
-        ``tauDist`` is found, then it is applied to the arrangement instance.
-
-        Args:
-            imFile: The image file to load.
-            maskFile: The mask file to load.
-            theParams: The params.
-
-        Returns:
-            thePuzzle: The gridded puzzle board instance.
-        """
-
-        aPuzzle = Arrangement.buildFromFiles_ImageAndMask(imFile, maskFile, theParams)
-
-        if hasattr(theParams, 'tauGrid'):
-            thePuzzle = Gridded(aPuzzle, theParams)
-        else:
-            thePuzzle = Gridded(aPuzzle)
-
-        return thePuzzle
-
+      '''!
+      @brief Load a saved arrangement calibration/solution stored as
+             separate image and mask files.
+
+      The source file contain the puzzle board image and mask data. It gets processed
+      into an arrangement instance. If a threshold variable ``tauDist`` is found, then
+      it is applied to the arrangement instance.
+
+      @param[in]    imFile      Image file to load.
+      @param[in]    maskFile    Mask file to load.
+      @param[in]    theParams   Gridded configuration instance.
+
+      @return   thePuzzle   Gridded puzzle board instance.
+      '''
+
+      aPuzzle = Arrangement.buildFromFiles_ImageAndMask(imFile, maskFile, theParams)
+
+      if hasattr(theParams, 'tauGrid'):
+        thePuzzle = Gridded(aPuzzle, theParams)
+      else:
+        thePuzzle = Gridded(aPuzzle)
+
+      return thePuzzle
+
+    #======================= buildFrom_ImageAndMask ======================
+    #
     @staticmethod
     def buildFrom_ImageAndMask(theImage, theMask, theParams=CfgGridded()):
-        """
-        @brief Given an image and an image mask, parse both to recover
-               the puzzle calibration/solution.
-
-        Instantiates a puzzle parser that gets applied to the submitted data
-        to create a puzzle board instance. That instance is the calibration/solution.
-
-        Args:
-            theImage: The puzzle image data.
-            theMask: The puzzle mask data.
-            theParams: The params.
-
-        Returns:
-            thePuzzle: The gridded puzzle board instance.
-        """
-
-        aPuzzle = Arrangement.buildFrom_ImageAndMask(theImage, theMask, theParams)
-
-        if hasattr(theParams, 'tauGrid'):
-            thePuzzle = Gridded(aPuzzle, theParams)
-        else:
-            thePuzzle = Gridded(aPuzzle)
-
-        return thePuzzle
-
-    @staticmethod
-    def buildFrom_ImageProcessing(theImage, theProcessor=None, theDetector=None, theParams=None):
-        """
-        @brief Given an image with regions clearly separated by some
-               color or threshold, parse it to recover the puzzle
-               calibration/solution. Can source alternative detector.
-
-        Instantiates a puzzle parser that gets applied to the submitted data
-        to create a puzzle board instance. That instance is the calibration/solution.
-
-        Args:
-            theImage: The puzzle image data.
-            theProcessor: The processing scheme.
-            theDetector: The detector scheme.
-            theParams: The params.
-
-        Returns:
-            thePuzzle: The gridded puzzle board instance.
-        """
-
-        aPuzzle = Arrangement.buildFrom_ImageProcessing(theImage, theProcessor, theDetector, theParams)
-
-        if hasattr(theParams, 'tauGrid'):
-            thePuzzle = Gridded(aPuzzle, theParams)
-        else:
-            thePuzzle = Gridded(aPuzzle)
-
-        return thePuzzle
-
-    @staticmethod
-    def buildFrom_Sketch(theImage, theMask, theProcessor=None, theDetector=None, theParams=None):
-        """
-        @brief Given an image with regions clearly separated by some
-               color or threshold, parse it to recover the puzzle
-               calibration/solution. Can source alternative detector.
-
-        Instantiates a puzzle parser that gets applied to the submitted data
-        to create a puzzle board instance. That instance is the calibration/solution.
-
-        Args:
-            theImage: The puzzle image data.
-            theMask: The puzzle mask data.
-            theProcessor: The processing scheme.
-            theDetector: The detector scheme.
-            theParams: The params.
-
-        Returns:
-            thePuzzle: The gridded puzzle board instance.
-        """
-
-        aPuzzle = Arrangement.buildFrom_Sketch(theImage, theMask, theProcessor, theDetector, theParams)
-
-        if hasattr(theParams, 'tauGrid'):
-            thePuzzle = Gridded(aPuzzle, theParams)
-        else:
-            thePuzzle = Gridded(aPuzzle)
-
-        return thePuzzle
-
-#
-# ========================= puzzle.builder.gridded ========================+      '''!
+      @brief Given an image and an image mask, parse both to recover the puzzle
+             calibration/solution.
+
+      Instantiates a puzzle parser that gets applied to the submitted data to create a
+      puzzle board instance. That instance is the calibration/solution.
+
+      @param[in]    theImage    Puzzle image data.
+      @param[in]    theMask     Puzzle mask data.
+      @param[in]    theParams   Gridded configuration instance.
+
+      @return   thePuzzle   Gridded puzzle board instance.
+      '''
+
+      aPuzzle = Arrangement.buildFrom_ImageAndMask(theImage, theMask, theParams)
+
+      if hasattr(theParams, 'tauGrid'):
+        thePuzzle = Gridded(aPuzzle, theParams)
+      else:
+        thePuzzle = Gridded(aPuzzle)
+
+      return thePuzzle
+
+  #====================== buildFrom_ImageProcessing ======================
+  #
+  @staticmethod
+  def buildFrom_ImageProcessing(theImage, theProcessor=None, theDetector=None, 
+                                                                        theParams=None):
+    '''
+    @brief  Given an image with regions clearly separated by some color or threshold,
+            parse it to recover the puzzle calibration/solution. Can source alternative
+            detector.
+
+    Instantiates a puzzle parser that gets applied to the submitted data to create a
+    puzzle board instance. That instance is the calibration/solution.
+
+    @param[in]  theImage: The puzzle image data.
+    @param[in]  theProcessor: The processing scheme.
+    @param[in]  theDetector: The detector scheme.
+    @param[in]  theParams   Gridded configuration instance.
+
+    @return   thePuzzle   Gridded puzzle board instance.
+    '''
+
+    aPuzzle = Arrangement.buildFrom_ImageProcessing(theImage, theProcessor, 
+                                                              theDetector , theParams)
+
+    if hasattr(theParams, 'tauGrid'):
+      thePuzzle = Gridded(aPuzzle, theParams)
+    else:
+      thePuzzle = Gridded(aPuzzle)
+
+    return thePuzzle
+
+  #=========================== buildFrom_Sketch ==========================
+  #
+  @staticmethod
+  def buildFrom_Sketch(theImage, theMask, theProcessor=None, theDetector=None, theParams=None):
+    '''
+    @brief  Given an image with regions clearly separated by some color or threshold,
+            parse it to recover the puzzle calibration/solution. Can source alternative
+            detector.
+
+    Instantiates a puzzle parser that gets applied to the submitted data to create a
+    puzzle board instance. That instance is the calibration/solution.
+
+    @param[in]  theImage:       Puzzle image data.
+    @param[in]  theMask:        Puzzle mask data.
+    @param[in]  theProcessor    Processing scheme.
+    @param[in]  theDetector     Detector scheme.
+    @param[in]  theParams       Gridded configuration instance.
+
+    @return     thePuzzle   Gridded puzzle board instance.
+    '''
+    aPuzzle = Arrangement.buildFrom_Sketch(theImage, theMask, theProcessor, theDetector, theParams)
+
+    if hasattr(theParams, 'tauGrid'):
+      thePuzzle = Gridded(aPuzzle, theParams)
+    else:
+      thePuzzle = Gridded(aPuzzle)
+
+    return thePuzzle
+
+#
+#=========================== puzzle.builder.gridded ==========================