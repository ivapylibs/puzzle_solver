#============================== puzzle.board =============================
#
# @brief    A base representation for a puzzle board, which is basically
#           a collection of pieces.  Gets used in many different ways.
#
# A puzzle board consists of a collection of puzzle pieces and their
# locations. There is no assumption on where the pieces are located. 
# A board just keeps track of a candidate jigsaw puzzle state, or
# possibly the state of a subset of a given jigsaw puzzle.  Think of it
# as a bag class for puzzle pieces, just that they also have locality.
#
#============================== puzzle.board =============================

#
# @file     board.py
#
# @author   Patricio A. Vela,       pvela@gatech.edu
# @date     2021/07/28  [started]
#
#!NOTE:
#!  Indent is set to 2 spaces.
#!  Tab is set to 4 spaces with conversion to spaces.
#
#============================== puzzle.board =============================


#============================== Dependencies =============================

# Imports go here. Aim for the bare minimum. 

# Make sure to include in dependencies for this package.
# Delete this comment when done.

import numpy as np
import matplotlib.pyplot as mplot
#
#============================== puzzle.board =============================
#

class board:

  #================================ board ==============================
  #
  # @brief  Constructor for puzzle board. Can pass contents at
  #         instantiation time or delay until later.
  #
  # @param[in]  thePieces   The puzzle pieces. (optional)
  #
  def __init__(self, thePieces = []):

    self.pieces = thePieces     # @< The puzzle pieces.

  #================================ size ===============================
  #
  # @brief  Return the number of pieces on the board.
  #
  # @param[out] nPieces     The number of pieces on the board.
  #
  def nPieces = size(self)
    return length(self.pieces)

  #============================== extents ==============================
  #
  # @brief  Iterate through the puzzle pieces to figure out the tight
  #         bounding box extents of the board.
  #
  # @param[out] lengths     The bounding box side lengths.
  #
  def extents(self):
    lengths = np.array([0,0])

    return lengths

  #============================ boundingBox ============================
  #
  # @brief  Iterate through the puzzle pieces to figure out the tight
  #         bounding box of the board.
  #
  # @param[out] bbox        The bounding box coordinates.
  #
  def boundingBox(self):

    for piece in self.pieces:
      piece
      bbox = np.full((2,2), (0, 0))
    return bbox

  #============================== toImage ==============================
  #
  # @brief  Uses puzzle piece locations to create an image for
  #         visualizing them.  If given an image, then will place in it.
  #
  # @todo   Figure out what to do if image too small. Expand it or abort?
  #
  # @param[in]  theImage    The image to insert pieces into.
  #
<<<<<<< HEAD
  def toImage(self, theImage)

    COMPUTE EXTENTS OF BOARD OR USE BOUNDING BOX.
    MIGHT ALSO NEED OFFSET SO THAT TOP-LEFT EXTENT STARTS AT (0,0).

    if not theImage:
      CREATE IMAGE WITH PROPER DIMENSIONS.
    else:
      CHECK DIMENSIONS OK AND ACT ACCORDINGLY.
      SHOULD BE EQUAL OR BIGGER, NOT LESS.
=======
  def toImage(self, theImage):

    # @todo
    # COMPUTE EXTENTS OF BOARD OR USE BOUNDING BOX.
    # MIGHT ALSO NEED OFFSET.
>>>>>>> 639aa390

    # if not theImage:
    #   CREATE IMAGE WITH PROPER DIMENSIONS.
    # else:
    #   CHECK DIMENSIONS OK AND ACT ACCORDINGLY.
    #
    # for piece in self.pieces
    #   POPULATE IMAGE WITH PUZZLE PIECE VISUAL.

    pass

  #============================== display ==============================
  #
  # @brief  Display the puzzle board as an image.
  #
  # Display in an image the puzzle board.  
  #
  def display(self, fh = []):

    theImage = self.toImage()

    mplot.figure(fh)
    mplot.imshow(theImage, extent=[0,1,0,1])

    # @todo     Generating new image each time is time inefficient.
    #       
    MOST LIKELY WANT TO STORE FIGURE AND IMAGE IF GENERATED, THEN TEST
    IT AVAILABLE.

#
#============================== puzzle.board =============================<|MERGE_RESOLUTION|>--- conflicted
+++ resolved
@@ -94,32 +94,17 @@
   #
   # @param[in]  theImage    The image to insert pieces into.
   #
-<<<<<<< HEAD
   def toImage(self, theImage)
-
-    COMPUTE EXTENTS OF BOARD OR USE BOUNDING BOX.
-    MIGHT ALSO NEED OFFSET SO THAT TOP-LEFT EXTENT STARTS AT (0,0).
-
-    if not theImage:
-      CREATE IMAGE WITH PROPER DIMENSIONS.
-    else:
-      CHECK DIMENSIONS OK AND ACT ACCORDINGLY.
-      SHOULD BE EQUAL OR BIGGER, NOT LESS.
-=======
-  def toImage(self, theImage):
 
     # @todo
     # COMPUTE EXTENTS OF BOARD OR USE BOUNDING BOX.
-    # MIGHT ALSO NEED OFFSET.
->>>>>>> 639aa390
+    # MIGHT ALSO NEED OFFSET SO THAT TOP-LEFT EXTENT STARTS AT (0,0).
 
     # if not theImage:
     #   CREATE IMAGE WITH PROPER DIMENSIONS.
     # else:
     #   CHECK DIMENSIONS OK AND ACT ACCORDINGLY.
-    #
-    # for piece in self.pieces
-    #   POPULATE IMAGE WITH PUZZLE PIECE VISUAL.
+    #   SHOULD BE EQUAL OR BIGGER, NOT LESS.
 
     pass
 
@@ -138,8 +123,11 @@
 
     # @todo     Generating new image each time is time inefficient.
     #       
-    MOST LIKELY WANT TO STORE FIGURE AND IMAGE IF GENERATED, THEN TEST
-    IT AVAILABLE.
+    # MOST LIKELY WANT TO STORE FIGURE AND IMAGE IF GENERATED, THEN TEST
+    # IF AVAILABLE. THIS INTRODUCTES PROBLEMS THOUGH SINCE KEEP TRACK OF
+    # DIRTY STATUS REQUIRES KNOWLEDGE ABOUT PUZZLE PIECES AND SOME FORM
+    # OF COMMUNICATION OR COORDINATION. NOT WORTH THE EFFORT RIGHT NOW.
+    #
 
 #
 #============================== puzzle.board =============================